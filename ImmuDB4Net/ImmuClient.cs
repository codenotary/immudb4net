/*
Copyright 2022 CodeNotary, Inc. All rights reserved.

Licensed under the Apache License, Version 2.0 (the "License");
you may not use this file except in compliance with the License.
You may obtain a copy of the License at

	http://www.apache.org/licenses/LICENSE-2.0

Unless required by applicable law or agreed to in writing, software
distributed under the License is distributed on an "AS IS" BASIS,
WITHOUT WARRANTIES OR CONDITIONS OF ANY KIND, either express or implied.
See the License for the specific language governing permissions and
limitations under the License.
*/

namespace ImmuDB;

using Google.Protobuf;
using Google.Protobuf.Collections;
using Google.Protobuf.WellKnownTypes;
using Grpc.Core;
using ImmuDB.Crypto;
using ImmuDB.Exceptions;
using ImmudbProxy;
using Org.BouncyCastle.Crypto;


/// <summary>
/// Class ImmuClient provides the awaitable API for accessing an ImmuDB server. If synchronous support is needed, use <see cref="ImmuClientSync" class />
/// </summary>
public partial class ImmuClient
{
    internal const string AUTH_HEADER = "authorization";

    private readonly AsymmetricKeyParameter? serverSigningKey;
    private readonly IImmuStateHolder stateHolder;
    private IConnection connection;
    private string currentDb = "defaultdb";
    private static LibraryWideSettings globalSettings = new LibraryWideSettings();
    private Session? activeSession;
    private TimeSpan heartbeatInterval;
    private ManualResetEvent? heartbeatCloseRequested;
    private Task? heartbeatTask;
    private ReleasedConnection releasedConnection = new ReleasedConnection();

    internal ImmuService.ImmuServiceClient Service { get { return Connection.Service; } }
    internal object connectionSync = new Object();
    internal IConnection Connection
    {
        get
        {
            lock (connectionSync)
            {
                return connection;
            }
        }

        set
        {
            lock (connectionSync)
            {
                connection = value;
            }
        }
    }
    internal IConnectionPool ConnectionPool { get; set; }
    internal ISessionManager SessionManager { get; set; }
    internal object sessionSync = new Object();
    internal int sessionSetupInProgress = 0;

    internal ManualResetEvent? heartbeatCalled;

    internal Session? ActiveSession
    {
        get
        {
            lock (sessionSync)
            {
                return activeSession;
            }
        }
        set
        {
            lock (sessionSync)
            {
                activeSession = value;
            }
        }
    }
    internal IImmuStateHolder StateHolder
    {
        get
        {
            return stateHolder;
        }
    }

    /// <summary>
    /// Gets or sets the DeploymentInfoCheck flag. If enabled then a check of server authenticity is perform while establishing a new link with the ImmuDB server.
    /// </summary>
    /// <value>Default: true</value>
    public bool DeploymentInfoCheck
    {
        get
        {
            return stateHolder.DeploymentInfoCheck;
        }

        set
        {

            stateHolder.DeploymentInfoCheck = value;
        }
    }
    /// <summary>
    /// Gets or sets the length of time the <see cref="Shutdown" /> function is allowed to block before it completes.
    /// </summary>
    /// <value>Default: 2 sec</value>
    public TimeSpan ConnectionShutdownTimeout { get; set; }

    /// <summary>
    /// Gets or sets the length of time interval between periodic checks of idle connections to be closed. 
    /// </summary>
    /// <value></value>
    public TimeSpan IdleConnectionCheckInterval { get; internal set; }

    /// <summary>
    /// Gets the grpc address of the ImmuDB server
    /// </summary>
    /// <value></value>
    /// <remarks>
    /// This value is computed from the server url and server port arguments that come either from 
    /// <see cref="ImmuClientBuilder.Build()" /> or <see cref="ImmuClient.ImmuClient(string, int))" /> constructor
    /// </remarks>
    public string GrpcAddress { get; }

    /// <summary>
    /// Gets the <see cref="LibraryWideSettings" /> object with the process wide settings
    /// </summary>
    /// <value></value>
    public static LibraryWideSettings GlobalSettings
    {
        get
        {
            return globalSettings;
        }
    }

    /// <summary>
    /// Creates a new instance of <see cref="ImmuClientBuilder" /> factory object for <see cref="ImmuClient" /> instances
    /// </summary>
    /// <returns>A new instance of <see cref="ImmuClient" /></returns>
    public static ImmuClientBuilder NewBuilder()
    {
        return new ImmuClientBuilder();
    }

    /// <summary>
    /// This inner class keeps the global settings that are used across all <see cref="ImmuClient" /> instances
    /// </summary>
    public class LibraryWideSettings
    {
        /// <summary>
        /// Gets or sets the 
        /// </summary>
        /// <value></value>
        public int MaxConnectionsPerServer { get; set; }
        public TimeSpan TerminateIdleConnectionTimeout { get; set; }
        public TimeSpan IdleConnectionCheckInterval { get; set; }
        internal LibraryWideSettings()
        {
            //these are the default values
            MaxConnectionsPerServer = 2;
            TerminateIdleConnectionTimeout = TimeSpan.FromSeconds(60);
            IdleConnectionCheckInterval = TimeSpan.FromSeconds(6);
        }
    }

    /// <summary>
    /// Initializes a new instance of <see cref="ImmuClient" />. It uses the default value of 'localhost:3322' as ImmuDB server address and port and 'defaultdb' as database name.
    /// </summary>
    /// <returns></returns>
    public ImmuClient() : this(NewBuilder())
    {

    }

    /// <summary>
    ///  Initializes a new instance of <see cref="ImmuClient" />. It uses the implicit 'defaultdb' value for the database name.
    /// </summary>
    /// <param name="serverUrl">The ImmuDB server address, ex: localhost or http://localhost </param>
    /// <param name="serverPort">The port where the ImmuDB server listens</param>
    public ImmuClient(string serverUrl, int serverPort)
        : this(NewBuilder().WithServerUrl(serverUrl).WithServerPort(serverPort))
    {
    }

    /// <summary>
    /// Initializes a new instance of <see cref="ImmuClient" />
    /// </summary>
    /// <param name="serverUrl">The ImmuDB server address, ex: localhost or http://localhost </param>
    /// <param name="serverPort">The port where the ImmuDB server listens</param>
    /// <param name="database">The name of the ImmuDB server's database to use</param>
    public ImmuClient(string serverUrl, int serverPort, string database)
        : this(NewBuilder().WithServerUrl(serverUrl).WithServerPort(serverPort).WithDatabase(database))
    {
    }

    internal ImmuClient(ImmuClientBuilder builder)
    {
        ConnectionPool = builder.ConnectionPool;
        GrpcAddress = builder.GrpcAddress;
        connection = releasedConnection;
        SessionManager = builder.SessionManager;
        serverSigningKey = builder.ServerSigningKey;
        stateHolder = builder.StateHolder;
        DeploymentInfoCheck = builder.DeploymentInfoCheck;
        heartbeatInterval = builder.HeartbeatInterval;
        ConnectionShutdownTimeout = builder.ConnectionShutdownTimeout;
        stateHolder.DeploymentInfoCheck = builder.DeploymentInfoCheck;
        stateHolder.DeploymentKey = Utils.GenerateShortHash(GrpcAddress);
        stateHolder.DeploymentLabel = GrpcAddress;
    }

    /// <summary>
    /// Releases the resources used by the SDK objects. (ex: connection pool resources). As best practice, this method should be call just before the existing process ends.
    /// </summary>
    /// <returns></returns>
    public static async Task ReleaseSdkResources()
    {
        await RandomAssignConnectionPool.Instance.ShutdownAsync();
    }

    private void StartHeartbeat()
    {
        heartbeatTask = Task.Factory.StartNew(async () =>
        {
            while (true)
            {
                if (heartbeatCloseRequested!.WaitOne(heartbeatInterval)) return;
                try
                {
                    await Service.KeepAliveAsync(new Empty(), Service.GetHeaders(ActiveSession));
                    heartbeatCalled?.Set();
                }
                catch (RpcException) { }
            }
        });
    }

    private void StopHeartbeat()
    {
        if (heartbeatTask == null)
        {
            return;
        }
        heartbeatCloseRequested?.Set();
        heartbeatTask.Wait();
        heartbeatCloseRequested?.Close();
        heartbeatCalled?.Close();
        heartbeatTask = null;
    }

    private void ValidateLocalState()
    {
        lock (stateSync)
        {
            var localState = stateHolder.GetState(ActiveSession, currentDb);
            if (localState == null)
            {
                localState = CurrentState;
                stateHolder.SetState(ActiveSession!, localState);
            }
            else
            {
                var serverState = Service.CurrentState(new Empty(), Service.GetHeaders(ActiveSession));
                try
                {
                    var verifiableTx = Service.VerifiableTxById(new VerifiableTxRequest
                    {
                        SinceTx = localState.TxId,
                        Tx = serverState.TxId,
                        EntriesSpec = new EntriesSpec
                        {
                            //TODO: double check if empty entrytypespec defaults to exclude on the server
                            SqlEntriesSpec = new EntryTypeSpec
                            {
                                Action = EntryTypeAction.Exclude,
                            },
                            KvEntriesSpec = new EntryTypeSpec
                            {
                                Action = EntryTypeAction.Exclude,
                            },
                            ZEntriesSpec = new EntryTypeSpec
                            {
                                Action = EntryTypeAction.Exclude,
                            }
                        }
                    }, Service.GetHeaders(ActiveSession));
                }
                catch (RpcException e)
                {
                    if (e.Message.Contains("tx not found"))
                    {
                        throw new VerificationException("The local state validation against the server state failed");
                    }
                }
            }
        }
    }

    /// <summary>
    /// Opens a connection to the ImmuDB server or reuses one from the connection pool. It also initiates a session with the forementioned server.
    /// </summary>
    /// <param name="username">The username</param>
    /// <param name="password">The username's password</param>
    /// <param name="databaseName">The database to use</param>
    /// <returns></returns>
    public async Task Open(string username, string password, string databaseName)
    {
        try
        {
            using (ManualResetEvent mre = new ManualResetEvent(false))
            {
                while (true)
                {
                    if (Interlocked.Exchange(ref sessionSetupInProgress, 1) == 0)
                    {
                        break;
                    }
                    mre.WaitOne(2);
                }
            }
            if (ActiveSession != null)
            {
                throw new InvalidOperationException("please close the existing session before opening a new one");
            }
            Connection = ConnectionPool.Acquire(new ConnectionParameters
            {
                Address = GrpcAddress,
                ShutdownTimeout = ConnectionShutdownTimeout
            });
<<<<<<< HEAD
            ActiveSession = await SessionManager.OpenSession(Connection, username, password, databaseName);
            ValidateLocalState();
=======
            ActiveSession = await SessionManager.OpenSessionAsync(Connection, username, password, defaultdb);
>>>>>>> f31cc8bd
            heartbeatCloseRequested = new ManualResetEvent(false);
            heartbeatCalled = new ManualResetEvent(false);
            StartHeartbeat();
        }
        finally
        {
            Interlocked.Exchange(ref sessionSetupInProgress, 0);
        }
    }

    /// <summary>
    /// Releases to the connection pool the established connection and acquires a new one.
    /// </summary>
    /// <remarks>The active session not affected.</remarks>
    /// <returns></returns>
    public async Task Reconnect()
    {
        lock (connectionSync)
        {
            ConnectionPool.Release(connection);
            connection = ConnectionPool.Acquire(new ConnectionParameters
            {
                Address = GrpcAddress,
                ShutdownTimeout = ConnectionShutdownTimeout
            });
        }
        await Task.Yield();
    }

    /// <summary>
    /// Releases the established connection back to the connection pool and closes the active session
    /// </summary>
    /// <returns></returns>
    public async Task Close()
    {
        try
        {
            using (ManualResetEvent mre = new ManualResetEvent(false))
            {
                while (true)
                {
                    if (Interlocked.Exchange(ref sessionSetupInProgress, 1) == 0)
                    {
                        break;
                    }
                    mre.WaitOne(2);
                }
            }
            StopHeartbeat();
            await SessionManager.CloseSessionAsync(Connection, ActiveSession);
            ActiveSession = null;
            lock (connectionSync)
            {
                ConnectionPool.Release(connection);
                connection = releasedConnection;
            }
        }
        finally
        {
            Interlocked.Exchange(ref sessionSetupInProgress, 0);
        }
    }

    /// <summary>
    /// Gets the status of the connection
    /// </summary>
    /// <returns></returns>
    public bool IsClosed => Connection.Released;

    private void CheckSessionHasBeenOpened()
    {
        if (ActiveSession == null)
        {
            throw new ArgumentException("Session is null. Make sure you call Open beforehand.");
        }
    }

    private object stateSync = new Object();

    /// <summary>
    /// Gets the database state data and if not present then it is updated from the server
    /// </summary>
    /// <returns></returns>
    public ImmuState State
    {
        get
        {
            lock (stateSync)
            {
                ImmuState? state = stateHolder.GetState(ActiveSession, currentDb);
                if (state == null)
                {
                    state = CurrentState;
                    stateHolder.SetState(ActiveSession!, state);
                }
                else
                {
                    CheckSessionHasBeenOpened();
                }
                return state;
            }
        }
    }

    /// <summary>
    /// Get the current database state that exists on the server. It may throw a RuntimeException if server's state signature verification fails.
    /// </summary>
    /// <returns></returns>
    public ImmuState CurrentState
    {
        get
        {
            CheckSessionHasBeenOpened();
            ImmudbProxy.ImmutableState state = Service.CurrentState(new Empty(), Service.GetHeaders(ActiveSession));
            ImmuState immuState = ImmuState.ValueOf(state);
            if (!immuState.CheckSignature(serverSigningKey))
            {
                throw new VerificationException("State signature verification failed");
            }
            return immuState;
        }
    }

    //
    // ========== DATABASE ==========
    //

    /// <summary>
    /// Creates a new database
    /// </summary>
    /// <param name="database">The database name</param>
    /// <returns></returns>
    public async Task CreateDatabase(string database)
    {
        CheckSessionHasBeenOpened();
        ImmudbProxy.CreateDatabaseRequest db = new ImmudbProxy.CreateDatabaseRequest
        {
            Name = database
        };

        await Service.CreateDatabaseV2Async(db, Service.GetHeaders(ActiveSession));
    }

    /// <summary>
    /// Changes the selected database
    /// </summary>
    /// <param name="database">The newly selected database. It must be an existing one.</param>
    /// <returns></returns>
    public async Task UseDatabase(string database)
    {
        CheckSessionHasBeenOpened();
        ImmudbProxy.Database db = new ImmudbProxy.Database
        {
            DatabaseName = database
        };
        ImmudbProxy.UseDatabaseReply response = await Service.UseDatabaseAsync(db, Service.GetHeaders(ActiveSession));
        currentDb = database;
    }

    /// <summary>
    /// Gets the server's database list
    /// </summary>
    /// <returns>The server's database list</returns>
    public async Task<List<string>> Databases()
    {
        CheckSessionHasBeenOpened();
        ImmudbProxy.DatabaseListRequestV2 req = new ImmudbProxy.DatabaseListRequestV2();
        ImmudbProxy.DatabaseListResponseV2 res = await Service.DatabaseListV2Async(req, Service.GetHeaders(ActiveSession));
        List<string> list = new List<string>(res.Databases.Count);
        foreach (ImmudbProxy.DatabaseWithSettings db in res.Databases)
        {
            list.Add(db.Name);
        }
        return list;
    }

    //
    // ========== GET ==========
    //

    /// <summary>
    /// Retrieves the value for a specific key at a transaction ID.
    /// </summary>
    /// <param name="key">The lookup key</param>
    /// <param name="tx">The transaction id</param>
    /// <returns>An <see ref="Entry"/> object. Most often the Value field is used.</returns>
    public async Task<Entry> GetAtTx(byte[] key, ulong tx)
    {
        CheckSessionHasBeenOpened();
        ImmudbProxy.KeyRequest req = new ImmudbProxy.KeyRequest
        {
            Key = Utils.ToByteString(key),
            AtTx = tx
        };
        try
        {
            ImmudbProxy.Entry entry = await Service.GetAsync(req, Service.GetHeaders(ActiveSession));
            return Entry.ValueOf(entry);
        }
        catch (RpcException e)
        {
            if (e.Message.Contains("key not found"))
            {
                throw new KeyNotFoundException();
            }

            throw e;
        }
    }

    /// <summary>
    /// Retrieves the value for a specific key and at a transaction ID.
    /// </summary>
    /// <param name="key">The lookup key</param>
    /// <param name="tx">The transaction id</param>
    /// <returns>An <see ref="Entry"/> object. Most often the Value field is used.</returns>
    public async Task<Entry> Get(string key, ulong tx)
    {
        return await GetAtTx(Utils.ToByteArray(key), tx);
    }

    /// <summary>
    /// Retrieves the value for a key
    /// </summary>
    /// <param name="key">The lookup key</param>
    /// <returns>An <see ref="Entry"/> object. Most often the Value field is used.</returns>
    public async Task<Entry> Get(string key)
    {
        return await GetAtTx(Utils.ToByteArray(key), 0);
    }

    /// <summary>
    /// Retrieves with authenticity check the value for a specific key
    /// </summary>
    /// <param name="keyReq">The lookup key, it is composed from the string key and the transaction id</param>
    /// <param name="state">The local state. One can get the local state by calling <see cref="State" /> property </param>
    /// <returns>An <see ref="Entry"/> object. Most often the Value field is used.</returns>
    public async Task<Entry> VerifiedGet(ImmudbProxy.KeyRequest keyReq, ImmuState state)
    {
        CheckSessionHasBeenOpened();
        ImmudbProxy.VerifiableGetRequest vGetReq = new ImmudbProxy.VerifiableGetRequest()
        {
            KeyRequest = keyReq,
            ProveSinceTx = state.TxId
        };

        ImmudbProxy.VerifiableEntry vEntry;

        try
        {
            vEntry = await Service.VerifiableGetAsync(vGetReq, Service.GetHeaders(ActiveSession));
        }
        catch (RpcException e)
        {
            if (e.Message.Contains("key not found"))
            {
                throw new KeyNotFoundException(string.Format("The key {0} was not found", keyReq.Key.ToStringUtf8()));
            }

            throw e;
        }

        ImmuDB.Crypto.InclusionProof inclusionProof = ImmuDB.Crypto.InclusionProof.ValueOf(vEntry.InclusionProof);
        ImmuDB.Crypto.DualProof dualProof = ImmuDB.Crypto.DualProof.ValueOf(vEntry.VerifiableTx.DualProof);

        byte[] eh;
        ulong sourceId, targetId;
        byte[] sourceAlh;
        byte[] targetAlh;

        Entry entry = Entry.ValueOf(vEntry.Entry);

        if (entry.ReferencedBy == null && !keyReq.Key.ToByteArray().SequenceEqual(entry.Key))
        {
            throw new VerificationException("Data is corrupted: entry does not belong to specified key");
        }

        if (entry.ReferencedBy != null && !keyReq.Key.ToByteArray().SequenceEqual(entry.ReferencedBy.Key))
        {
            throw new VerificationException("Data is corrupted: entry does not belong to specified key");
        }

        if (entry.Metadata != null && entry.Metadata.Deleted())
        {
            throw new VerificationException("Data is corrupted: entry is marked as deleted");
        }

        if (keyReq.AtTx != 0 && entry.Tx != keyReq.AtTx)
        {
            throw new VerificationException("Data is corrupted: entry does not belong to specified tx");
        }

        if (state.TxId <= entry.Tx)
        {
            byte[] digest = vEntry.VerifiableTx.DualProof.TargetTxHeader.EH.ToByteArray();
            eh = CryptoUtils.DigestFrom(digest);
            sourceId = state.TxId;
            sourceAlh = CryptoUtils.DigestFrom(state.TxHash);
            targetId = entry.Tx;
            targetAlh = dualProof.TargetTxHeader.Alh();
        }
        else
        {
            byte[] digest = vEntry.VerifiableTx.DualProof.SourceTxHeader.EH.ToByteArray();
            eh = CryptoUtils.DigestFrom(digest);
            sourceId = entry.Tx;
            sourceAlh = dualProof.SourceTxHeader.Alh();
            targetId = state.TxId;
            targetAlh = CryptoUtils.DigestFrom(state.TxHash);
        }

        byte[] kvDigest = entry.DigestFor(vEntry.VerifiableTx.Tx.Header.Version);
        if (!CryptoUtils.VerifyInclusion(inclusionProof, kvDigest, eh))
        {
            throw new VerificationException("Inclusion verification failed.");
        }

        if (state.TxId > 0)
        {
            if (!CryptoUtils.VerifyDualProof(
                    dualProof,
                    sourceId,
                    targetId,
                    sourceAlh,
                    targetAlh
            ))
            {
                throw new VerificationException("Dual proof verification failed.");
            }
        }

        ImmuState newState = new ImmuState(
                currentDb,
                targetId,
                targetAlh,
                (vEntry.VerifiableTx.Signature ?? ImmudbProxy.Signature.DefaultInstance).Signature_.ToByteArray());

        if (!newState.CheckSignature(serverSigningKey))
        {
            throw new VerificationException("State signature verification failed");
        }

        UpdateState(newState);
        return Entry.ValueOf(vEntry.Entry);
    }

    /// <summary>
    /// Retrieves with authenticity check the value for a specific key. The assumed default TxID is 0
    /// </summary>
    /// <param name="key">The lookup key</param>
    /// <returns>An <see ref="Entry"/> object. Most often the Value field is used.</returns>
    public async Task<Entry> VerifiedGet(string key)
    {
        return await VerifiedGetAtTx(key, 0);
    }

    /// <summary>
    /// Retrieves with authenticity check the value for a specific key. The assumed default TxID is 0
    /// </summary>
    /// <param name="key">The lookup key</param>
    /// <returns>An <see ref="Entry"/> object. Most often the Value field is used.</returns>
    public async Task<Entry> VerifiedGet(byte[] key)
    {
        return await VerifiedGetAtTx(key, 0);
    }

    /// <summary>
    /// Retrieves with authenticity check the value for a specific key
    /// </summary>
    /// <param name="key">The lookup key</param>
    /// <param name="tx">The transaction ID</param>
    /// <returns>An <see ref="Entry"/> object. Most often the Value field is used.</returns>
    public async Task<Entry> VerifiedGetAtTx(string key, ulong tx)
    {
        return await VerifiedGetAtTx(Utils.ToByteArray(key), tx);
    }

    /// <summary>
    /// Retrieves with authenticity check the value for a specific key at a transaction ID
    /// </summary>
    /// <param name="key">The lookup key</param>
    /// <param name="tx">The transaction ID</param>
    /// <returns>An <see ref="Entry"/> object. Most often the Value field is used.</returns>
    public async Task<Entry> VerifiedGetAtTx(byte[] key, ulong tx)
    {
        ImmudbProxy.KeyRequest keyReq = new ImmudbProxy.KeyRequest()
        {
            Key = Utils.ToByteString(key),
            AtTx = tx
        };

        return await VerifiedGet(keyReq, State);
    }

    /// <summary>
    /// Retrieves with authenticity check the value for a specific key since a transaction ID
    /// </summary>
    /// <param name="key">The lookup key</param>
    /// <param name="tx">The transaction ID</param>
    /// <returns>An <see ref="Entry"/> object. Most often the Value field is used.</returns>
    public async Task<Entry> VerifiedGetSinceTx(string key, ulong tx)
    {
        return await VerifiedGetSinceTx(Utils.ToByteArray(key), tx);
    }

    /// <summary>
    /// Retrieves with authenticity check the value for a specific key since a transaction ID
    /// </summary>
    /// <param name="key">The lookup key</param>
    /// <param name="tx">The transaction ID</param>
    /// <returns>An <see ref="Entry"/> object. Most often the Value field is used.</returns>
    public async Task<Entry> VerifiedGetSinceTx(byte[] key, ulong tx)
    {
        ImmudbProxy.KeyRequest keyReq = new ImmudbProxy.KeyRequest()
        {
            Key = Utils.ToByteString(key),
            SinceTx = tx
        };

        return await VerifiedGet(keyReq, State);
    }

    /// <summary>
    /// Retrieves with authenticity check the value for a specific key at a specific revision
    /// </summary>
    /// <param name="key">The lookup key</param>
    /// <param name="rev">The revision number</param>
    /// <returns>An <see ref="Entry"/> object. Most often the Value field is used.</returns>
    public async Task<Entry> VerifiedGetAtRevision(string key, long rev)
    {
        return await VerifiedGetAtRevision(Utils.ToByteArray(key), rev);
    }

    /// <summary>
    /// Retrieves with authenticity check the value for a specific key at a specific revision
    /// </summary>
    /// <param name="key">The lookup key</param>
    /// <param name="rev">The transaction ID</param>
    /// <returns>An <see ref="Entry"/> object. Most often the Value field is used.</returns>
    public async Task<Entry> VerifiedGetAtRevision(byte[] key, long rev)
    {
        ImmudbProxy.KeyRequest keyReq = new ImmudbProxy.KeyRequest()
        {
            Key = Utils.ToByteString(key),
            AtRevision = rev
        };

        return await VerifiedGet(keyReq, State);
    }

    /// <summary>
    /// Retrieves the value for a specific key since a transaction ID
    /// </summary>
    /// <param name="key">The lookup key</param>
    /// <param name="tx">The transaction ID</param>
    /// <returns>An <see ref="Entry"/> object. Most often the Value field is used.</returns>
    public async Task<Entry> GetSinceTx(string key, ulong tx)
    {
        return await GetSinceTx(Utils.ToByteArray(key), tx);
    }

    /// <summary>
    /// Retrieves the value for a specific key since a transaction ID
    /// </summary>
    /// <param name="key">The lookup key</param>
    /// <param name="tx">The transaction ID</param>
    /// <returns>An <see ref="Entry"/> object. Most often the Value field is used.</returns>
    public async Task<Entry> GetSinceTx(byte[] key, ulong tx)
    {
        CheckSessionHasBeenOpened();
        ImmudbProxy.KeyRequest req = new ImmudbProxy.KeyRequest()
        {
            Key = Utils.ToByteString(key),
            SinceTx = tx
        };

        try
        {
            return Entry.ValueOf(await Service.GetAsync(req, Service.GetHeaders(ActiveSession)));
        }
        catch (RpcException e)
        {
            if (e.Message.Contains("key not found"))
            {
                throw new KeyNotFoundException();
            }

            throw e;
        }
    }



    /// <summary>
    /// Retrieves the value for a specific key at a revision number
    /// </summary>
    /// <param name="key">The lookup key</param>
    /// <param name="rev">The revision number</param>
    /// <returns>An <see ref="Entry"/> object. Most often the Value field is used.</returns>
    public async Task<Entry> GetAtRevision(string key, long rev)
    {
        return await GetAtRevision(Utils.ToByteArray(key), rev);
    }

    /// <summary>
    /// Retrieves the value for a specific key at a revision number
    /// </summary>
    /// <param name="key">The lookup key</param>
    /// <param name="rev">The revision number</param>
    /// <returns>An <see ref="Entry"/> object. Most often the Value field is used.</returns>
    public async Task<Entry> GetAtRevision(byte[] key, long rev)
    {
        CheckSessionHasBeenOpened();
        ImmudbProxy.KeyRequest req = new ImmudbProxy.KeyRequest()
        {
            Key = Utils.ToByteString(key),
            AtRevision = rev
        };

        try
        {
            return Entry.ValueOf(await Service.GetAsync(req, Service.GetHeaders(ActiveSession)));
        }
        catch (RpcException e)
        {
            if (e.Message.Contains("key not found"))
            {
                throw new KeyNotFoundException();
            }

            throw e;
        }
    }

    /// <summary>
    /// Retrieves the values for the specified keys. This is a batch equivalent of Get.
    /// </summary>
    /// <param name="keys">The list of lookup keys</param>
    /// <returns>A list of <see ref="Entry"/> objects.</returns>
    public async Task<List<Entry>> GetAll(List<string> keys)
    {
        CheckSessionHasBeenOpened();
        List<ByteString> keysBS = new List<ByteString>(keys.Count);

        foreach (string key in keys)
        {
            keysBS.Add(Utils.ToByteString(key));
        }

        ImmudbProxy.KeyListRequest req = new ImmudbProxy.KeyListRequest();
        req.Keys.AddRange(keysBS);

        ImmudbProxy.Entries entries = await Service.GetAllAsync(req, Service.GetHeaders(ActiveSession));
        List<Entry> result = new List<Entry>(entries.Entries_.Count);

        foreach (ImmudbProxy.Entry entry in entries.Entries_)
        {
            result.Add(Entry.ValueOf(entry));
        }

        return result;
    }

    //
    // ========== SCAN ==========
    //

    /// <summary>
    /// Iterates over the key/values in the selected database and retrieves the values for the matching criteria
    /// </summary>
    /// <param name="prefix">Optional, prefix for the keys</param>
    /// <param name="seekKey">Optional, initial key for the first entry in the iteration</param>
    /// <param name="endKey">Optional, end key for the scanning range</param>
    /// <param name="inclusiveSeek">Optional, default is true, specifies if initial key's value is included</param>
    /// <param name="inclusiveEnd">Optional, default is true, specifies if end key's value is included</param>
    /// <param name="limit">Optional, maximum number of of returned items</param>
    /// <param name="desc">Optional, specifies the sorting order, defaults to Desc</param>
    /// <returns>A list of <see ref="Entry"/> objects.</returns>
    public async Task<List<Entry>> Scan(byte[] prefix, byte[] seekKey, byte[] endKey, bool inclusiveSeek, bool inclusiveEnd,
                            ulong limit, bool desc)
    {
        CheckSessionHasBeenOpened();
        ImmudbProxy.ScanRequest req = new ImmudbProxy.ScanRequest()
        {
            Prefix = Utils.ToByteString(prefix),
            SeekKey = Utils.ToByteString(seekKey),
            EndKey = Utils.ToByteString(endKey),
            InclusiveSeek = inclusiveSeek,
            InclusiveEnd = inclusiveEnd,
            Limit = limit,
            Desc = desc
        };

        ImmudbProxy.Entries entries = await Service.ScanAsync(req, Service.GetHeaders(ActiveSession));
        return BuildList(entries);
    }

    /// <summary>
    /// Iterates over the key/values in the selected database and retrieves the values for the matching criteria
    /// </summary>
    /// <param name="prefix">Prefix of the keys</param>
    /// <returns>A list of <see ref="Entry"/> objects.</returns>
    public async Task<List<Entry>> Scan(string prefix)
    {
        return await Scan(Utils.ToByteArray(prefix));
    }

    /// <summary>
    /// Iterates over the key/values in the selected database and retrieves the values for the matching criteria
    /// </summary>
    /// <param name="prefix">Prefix of the keys</param>
    /// <returns>A list of <see ref="Entry"/> objects.</returns>
    public async Task<List<Entry>> Scan(byte[] prefix)
    {
        return await Scan(prefix, 0, false);
    }

    /// <summary>
    /// Iterates over the key/values in the selected database and retrieves the values for the matching criteria
    /// </summary>
    /// <param name="prefix">Prefix of the keys</param>
    /// <param name="limit">Maximum number of of returned items</param>
    /// <param name="desc">Specifies the sorting order</param>
    /// <returns>A list of <see ref="Entry"/> objects.</returns>
    public async Task<List<Entry>> Scan(string prefix, ulong limit, bool desc)
    {
        return await Scan(Utils.ToByteArray(prefix), limit, desc);
    }

    /// <summary>
    /// Iterates over the key/values in the selected database and retrieves the values for the matching criteria
    /// </summary>
    /// <param name="prefix">Prefix of the keys</param>
    /// <param name="limit">Maximum number of of returned items</param>
    /// <param name="desc">Specifies the sorting order</param>
    /// <returns>A list of <see ref="Entry"/> objects.</returns>
    public async Task<List<Entry>> Scan(byte[] prefix, ulong limit, bool desc)
    {
        return await Scan(prefix, new byte[0], limit, desc);
    }

    /// <summary>
    /// Iterates over the key/values in the selected database and retrieves the values for the matching criteria
    /// </summary>
    /// <param name="prefix">Prefix of the keys</param>
    /// <param name="seekKey">Initial key for the first entry in the iteration</param>
    /// <param name="limit">Maximum number of of returned items</param>
    /// <param name="desc">Specifies if the sorting order is of descending</param>
    /// <returns>A list of <see ref="Entry"/> objects.</returns>
    public async Task<List<Entry>> Scan(string prefix, string seekKey, ulong limit, bool desc)
    {
        return await Scan(Utils.ToByteArray(prefix), Utils.ToByteArray(seekKey), limit, desc);
    }

    /// <summary>
    /// Iterates over the key/values in the selected database and retrieves the values for the matching criteria
    /// </summary>
    /// <param name="prefix">Prefix of the keys</param>
    /// <param name="seekKey">Initial key for the first entry in the iteration</param>
    /// <param name="endKey">End key for the scanning range</param>
    /// <param name="limit">Maximum number of of returned items</param>
    /// <param name="desc">Specifies if the sorting order is of descending</param>
    /// <returns>A list of <see ref="Entry"/> objects.</returns>
    public async Task<List<Entry>> Scan(string prefix, string seekKey, string endKey, ulong limit, bool desc)
    {
        return await Scan(Utils.ToByteArray(prefix), Utils.ToByteArray(seekKey), Utils.ToByteArray(endKey), limit, desc);
    }

    /// <summary>
    /// Iterates over the key/values in the selected database and retrieves the values for the matching criteria
    /// </summary>
    /// <param name="prefix">Prefix of the keys</param>
    /// <param name="seekKey">Initial key for the first entry in the iteration</param>
    /// <param name="limit">Maximum number of of returned items</param>
    /// <param name="desc">Specifies if the sorting order is of descending</param>
    /// <returns>A list of <see ref="Entry"/> objects.</returns>
    public async Task<List<Entry>> Scan(byte[] prefix, byte[] seekKey, ulong limit, bool desc)
    {
        return await Scan(prefix, seekKey, new byte[0], limit, desc);
    }

    /// <summary>
    /// Iterates over the key/values in the selected database and retrieves the values for the matching criteria
    /// </summary>
    /// <param name="prefix">Prefix of the keys</param>
    /// <param name="seekKey">Initial key for the first entry in the iteration</param>
    /// <param name="endKey">End key for the scanning range</param>
    /// <param name="limit">Maximum number of of returned items</param>
    /// <param name="desc">Specifies if the sorting order is of descending</param>
    /// <returns>A list of <see ref="Entry"/> objects.</returns>
    public async Task<List<Entry>> Scan(byte[] prefix, byte[] seekKey, byte[] endKey, ulong limit, bool desc)
    {
        return await Scan(prefix, seekKey, endKey, false, false, limit, desc);
    }

    //
    // ========== SET ==========
    //

    /// <summary>
    /// Adds a key/value pair.
    /// </summary>
    /// <param name="key">The key to be added</param>
    /// <param name="value">The value to be added</param>
    /// <returns>The transaction information</returns>
    public async Task<TxHeader> Set(byte[] key, byte[] value)
    {
        CheckSessionHasBeenOpened();
        ImmudbProxy.KeyValue kv = new ImmudbProxy.KeyValue()
        {
            Key = Utils.ToByteString(key),
            Value = Utils.ToByteString(value)
        };

        ImmudbProxy.SetRequest req = new ImmudbProxy.SetRequest();
        req.KVs.Add(kv);

        ImmudbProxy.TxHeader txHdr = await Service.SetAsync(req, Service.GetHeaders(ActiveSession));

        if (txHdr.Nentries != 1)
        {
            throw new CorruptedDataException();
        }

        return TxHeader.ValueOf(txHdr);
    }

    /// <summary>
    /// Adds a key/value pair.
    /// </summary>
    /// <param name="key">The key to be added</param>
    /// <param name="value">The value to be added</param>
    /// <returns>The transaction information</returns>
    public async Task<TxHeader> Set(string key, byte[] value)
    {
        return await Set(Utils.ToByteArray(key), value);
    }

    /// <summary>
    /// Adds a key/value pair.
    /// </summary>
    /// <param name="key">The key to be added</param>
    /// <param name="value">The value to be added</param>
    /// <returns>The transaction information</returns>
    public async Task<TxHeader> Set(string key, string value)
    {
        return await Set(Utils.ToByteArray(key), Utils.ToByteArray(value));
    }

    /// <summary>
    /// Adds a list of key/value pairs
    /// </summary>
    /// <param name="kvList">The list of pairs to be added</param>
    /// <returns>The transaction information</returns>
    public async Task<TxHeader> SetAll(List<KVPair> kvList)
    {
        CheckSessionHasBeenOpened();
        ImmudbProxy.SetRequest request = new ImmudbProxy.SetRequest();
        foreach (KVPair kv in kvList)
        {
            ImmudbProxy.KeyValue kvProxy = new ImmudbProxy.KeyValue();
            kvProxy.Key = Utils.ToByteString(kv.Key);
            kvProxy.Value = Utils.ToByteString(kv.Value);
            request.KVs.Add(kvProxy);
        }

        ImmudbProxy.TxHeader txHdr = await Service.SetAsync(request, Service.GetHeaders(ActiveSession));

        if (txHdr.Nentries != kvList.Count)
        {
            throw new CorruptedDataException();
        }

        return TxHeader.ValueOf(txHdr);
    }

    /// <summary>
    /// Adds a tag (reference) to a specific key/value element in the selected database
    /// </summary>
    /// <param name="reference">The reference</param>
    /// <param name="referencedKey">The lookup key</param>
    /// <param name="atTx">Transaction ID</param>
    /// <returns>The transaction information</returns>
    public async Task<TxHeader> SetReference(byte[] reference, byte[] referencedKey, ulong atTx)
    {
        CheckSessionHasBeenOpened();
        ImmudbProxy.ReferenceRequest req = new ImmudbProxy.ReferenceRequest()
        {
            Key = Utils.ToByteString(reference),
            ReferencedKey = Utils.ToByteString(referencedKey),
            AtTx = atTx,
            BoundRef = atTx > 0
        };

        ImmudbProxy.TxHeader txHdr = await Service.SetReferenceAsync(req, Service.GetHeaders(ActiveSession));

        if (txHdr.Nentries != 1)
        {
            throw new CorruptedDataException();
        }

        return TxHeader.ValueOf(txHdr);
    }

    /// <summary>
    /// Adds a tag (reference) to a specific key/value element in the selected database
    /// </summary>
    /// <param name="reference">The reference</param>
    /// <param name="referencedKey">The lookup key</param>
    /// <param name="atTx">Transaction ID</param>
    /// <returns>The transaction information</returns>
    public async Task<TxHeader> SetReference(string reference, string referencedKey, ulong atTx)
    {
        return await SetReference(
            Utils.ToByteArray(reference),
            Utils.ToByteArray(referencedKey),
            atTx);
    }

    /// <summary>
    /// Adds a tag (reference) to a specific key/value element in the selected database
    /// </summary>
    /// <param name="reference">The reference</param>
    /// <param name="referencedKey">The lookup key</param>
    /// <returns>The transaction information</returns>
    public async Task<TxHeader> SetReference(string reference, string referencedKey)
    {
        return await SetReference(
            Utils.ToByteArray(reference),
            Utils.ToByteArray(referencedKey),
            0);
    }

    /// <summary>
    /// Adds a tag (reference) to a specific key/value element in the selected database
    /// </summary>
    /// <param name="reference">The reference</param>
    /// <param name="referencedKey">The lookup key</param>
    /// <returns>The transaction information</returns>
    public async Task<TxHeader> SetReference(byte[] reference, byte[] referencedKey)
    {
        return await SetReference(reference, referencedKey, 0);
    }

    /// <summary>
    /// Adds a key/value pair.
    /// </summary>
    /// <param name="key">The key to be added</param>
    /// <param name="value">The value to be added</param>
    /// <returns>The transaction information</returns>
    public async Task<TxHeader> VerifiedSet(string key, byte[] value)
    {
        return await VerifiedSet(Utils.ToByteArray(key), value);
    }

    /// <summary>
    /// Adds a key/value pair.
    /// </summary>
    /// <param name="key">The key to be added</param>
    /// <param name="value">The value to be added</param>
    /// <returns>The transaction information</returns>
    public async Task<TxHeader> VerifiedSet(string key, string value)
    {
        return await VerifiedSet(Utils.ToByteArray(key), Utils.ToByteArray(value));
    }

    /// <summary>
    /// Adds a key/value pair.
    /// </summary>
    /// <param name="key">The key to be added</param>
    /// <param name="value">The value to be added</param>
    /// <returns>The transaction information</returns>
    public async Task<TxHeader> VerifiedSet(byte[] key, byte[] value)
    {
        CheckSessionHasBeenOpened();

        ImmuState state = State;
        ImmudbProxy.KeyValue kv = new ImmudbProxy.KeyValue()
        {
            Key = Utils.ToByteString(key),
            Value = Utils.ToByteString(value),
        };

        var setRequest = new ImmudbProxy.SetRequest();
        setRequest.KVs.Add(kv);
        ImmudbProxy.VerifiableSetRequest vSetReq = new ImmudbProxy.VerifiableSetRequest()
        {
            SetRequest = setRequest,
            ProveSinceTx = state.TxId
        };

        // using the awaitable VerifiableSetAsync is not ok here, because in the multithreading case it fails. Switched back to synchronous call in this case.

        var vtx = await Service.VerifiableSetAsync(vSetReq, Service.GetHeaders(ActiveSession));

        int ne = vtx.Tx.Header.Nentries;

        if (ne != 1 || vtx.Tx.Entries.Count != 1)
        {
            throw new VerificationException($"Got back {ne} entries (in tx metadata) instead of 1.");
        }

        Tx tx;
        try
        {
            tx = Tx.ValueOf(vtx.Tx);
        }
        catch (Exception e)
        {
            throw new VerificationException("Failed to extract the transaction.", e);
        }

        TxHeader txHeader = tx.Header;

        Entry entry = Entry.ValueOf(new ImmudbProxy.Entry()
        {
            Key = Utils.ToByteString(key),
            Value = Utils.ToByteString(value),
        });

        ImmuDB.Crypto.InclusionProof inclusionProof = tx.Proof(entry.getEncodedKey());

        if (!CryptoUtils.VerifyInclusion(inclusionProof, entry.DigestFor(txHeader.Version), txHeader.Eh))
        {
            throw new VerificationException("Data is corrupted (verify inclusion failed)");
        }

        ImmuState newState = VerifyDualProof(vtx, tx, state);

        if (!newState.CheckSignature(serverSigningKey))
        {
            throw new VerificationException("State signature verification failed");
        }

        UpdateState(newState);
        return TxHeader.ValueOf(vtx.Tx.Header);
    }

    private ImmuState VerifyDualProof(ImmudbProxy.VerifiableTx vtx, Tx tx, ImmuState state)
    {
        ulong sourceId = state.TxId;
        ulong targetId = tx.Header.Id;
        byte[] sourceAlh = CryptoUtils.DigestFrom(state.TxHash);
        byte[] targetAlh = tx.Header.Alh();

        if (state.TxId > 0)
        {
            if (!CryptoUtils.VerifyDualProof(
                    Crypto.DualProof.ValueOf(vtx.DualProof),
                    sourceId,
                    targetId,
                    sourceAlh,
                    targetAlh
            ))
            {
                throw new VerificationException("Data is corrupted (dual proof verification failed).");
            }
        }

        return new ImmuState(currentDb, targetId, targetAlh, (vtx.Signature ?? ImmudbProxy.Signature.DefaultInstance).Signature_.ToByteArray());
    }

    //
    // ========== Z ==========
    //

    /// <summary>
    /// Adds a scored key to a set
    /// </summary>
    /// <param name="set">The set identifier</param>
    /// <param name="key">The lookup key</param>
    /// <param name="atTx">The transaction ID</param>
    /// <param name="score">The score</param>
    /// <returns>The transaction information</returns>
    public async Task<TxHeader> ZAdd(byte[] set, byte[] key, ulong atTx, double score)
    {
        CheckSessionHasBeenOpened();
        ImmudbProxy.TxHeader txHdr = await Service.ZAddAsync(
                new ImmudbProxy.ZAddRequest()
                {
                    Set = Utils.ToByteString(set),
                    Key = Utils.ToByteString(key),
                    AtTx = atTx,
                    Score = score,
                    BoundRef = atTx > 0
                }, Service.GetHeaders(ActiveSession));

        if (txHdr.Nentries != 1)
        {
            throw new CorruptedDataException();
        }

        return TxHeader.ValueOf(txHdr);
    }


    /// <summary>
    /// Adds a scored key to a set
    /// </summary>
    /// <param name="set">The set identifier</param>
    /// <param name="key">The lookup key</param>
    /// <param name="score">The score</param>
    /// <returns>The transaction information</returns>
    public async Task<TxHeader> ZAdd(string set, string key, double score)
    {
        return await ZAdd(Utils.ToByteArray(set), Utils.ToByteArray(key), score);
    }

    /// <summary>
    /// Adds a scored key to a set
    /// </summary>
    /// <param name="set">The set identifier</param>
    /// <param name="key">The lookup key</param>
    /// <param name="score">The score</param>
    /// <returns>The transaction information</returns>
    public async Task<TxHeader> ZAdd(byte[] set, byte[] key, double score)
    {
        return await ZAdd(set, key, 0, score);
    }

    /// <summary>
    /// Adds with authenticity check a scored key to a set
    /// </summary>
    /// <param name="set">The set identifier</param>
    /// <param name="key">The lookup key</param>
    /// <param name="score">The score</param>
    /// <returns>The transaction information</returns>
    public async Task<TxHeader> VerifiedZAdd(byte[] set, byte[] key, ulong atTx, double score)
    {
        CheckSessionHasBeenOpened();

        ImmuState state = State;
        ImmudbProxy.ZAddRequest zAddReq = new ImmudbProxy.ZAddRequest()
        {
            Set = Utils.ToByteString(set),
            Key = Utils.ToByteString(key),
            AtTx = atTx,
            Score = score,
            BoundRef = atTx > 0
        };
        ImmudbProxy.VerifiableZAddRequest vZAddReq = new ImmudbProxy.VerifiableZAddRequest()
        {
            ZAddRequest = zAddReq,
            ProveSinceTx = state.TxId
        };

        ImmudbProxy.VerifiableTx vtx = await Service.VerifiableZAddAsync(vZAddReq, Service.GetHeaders(ActiveSession));

        if (vtx.Tx.Header.Nentries != 1)
        {
            throw new VerificationException("Data is corrupted.");
        }

        Tx tx;
        try
        {
            tx = Tx.ValueOf(vtx.Tx);
        }
        catch (Exception e)
        {
            throw new VerificationException("Failed to extract the transaction.", e);
        }

        TxHeader txHeader = tx.Header;

        ZEntry entry = ZEntry.ValueOf(new ImmudbProxy.ZEntry
        {
            Set = Utils.ToByteString(set),
            Key = Utils.ToByteString(key),
            AtTx = atTx,
            Score = score
        });

        Crypto.InclusionProof inclusionProof = tx.Proof(entry.getEncodedKey());

        if (!CryptoUtils.VerifyInclusion(inclusionProof, entry.DigestFor(txHeader.Version), txHeader.Eh))
        {
            throw new VerificationException("Data is corrupted (inclusion verification failed).");
        }

        if (!txHeader.Eh.SequenceEqual(CryptoUtils.DigestFrom(vtx.DualProof.TargetTxHeader.EH.ToByteArray())))
        {
            throw new VerificationException("Data is corrupted (different digests).");
        }

        ImmuState newState = VerifyDualProof(vtx, tx, state);

        if (!newState.CheckSignature(serverSigningKey))
        {
            throw new VerificationException("State signature verification failed");
        }
        UpdateState(newState);
        return TxHeader.ValueOf(vtx.Tx.Header);
    }

    /// <summary>
    /// Adds with authenticity check a scored key to a set
    /// </summary>
    /// <param name="set">The set identifier</param>
    /// <param name="key">The lookup key</param>
    /// <param name="score">The score</param>
    /// <returns>The transaction information</returns>
    public async Task<TxHeader> VerifiedZAdd(string set, string key, double score)
    {
        return await VerifiedZAdd(Utils.ToByteArray(set), Utils.ToByteArray(key), score);
    }

    /// <summary>
    /// Adds with authenticity check a scored key to a set
    /// </summary>
    /// <param name="set">The set identifier</param>
    /// <param name="key">The lookup key</param>
    /// <param name="score">The score</param>
    /// <returns>The transaction information</returns>
    public async Task<TxHeader> VerifiedZAdd(byte[] set, byte[] key, double score)
    {
        return await VerifiedZAdd(set, key, 0, score);
    }

    /// <summary>
    /// Adds with authenticity check a scored key to a set
    /// </summary>
    /// <param name="set">The set identifier</param>
    /// <param name="key">The lookup key</param>
    /// <param name="score">The score</param>
    /// <returns>The transaction information</returns>
    public async Task<TxHeader> VerifiedZAdd(string set, string key, ulong atTx, double score)
    {
        return await VerifiedZAdd(Utils.ToByteArray(set), Utils.ToByteArray(key), atTx, score);
    }

    /// <summary>
    /// Iterates over the entries added with ZAdd in the selected database and retrieves the values for the matching criteria
    /// </summary>
    /// <param name="set"></param>
    /// <param name="limit"></param>
    /// <param name="reverse"></param>
    /// <returns>A list of <see ref="Entry"/> objects.</returns>
    public async Task<List<ZEntry>> ZScan(string set, ulong limit, bool reverse)
    {
        return await ZScan(Utils.ToByteArray(set), limit, reverse);
    }

    /// <summary>
    /// Iterates over the entries added with ZAdd in the selected database and retrieves the values for the matching criteria
    /// </summary>
    /// <param name="set"></param>
    /// <param name="limit"></param>
    /// <param name="reverse"></param>
    /// <returns>A list of <see ref="Entry"/> objects.</returns>
    public async Task<List<ZEntry>> ZScan(byte[] set, ulong limit, bool reverse)
    {
        CheckSessionHasBeenOpened();
        ImmudbProxy.ZScanRequest req = new ImmudbProxy.ZScanRequest()
        {
            Set = Utils.ToByteString(set),
            Limit = limit,
            Desc = reverse
        };

        ImmudbProxy.ZEntries zEntries = await Service.ZScanAsync(req, Service.GetHeaders(ActiveSession));
        return BuildList(zEntries);
    }

    //
    // ========== DELETE ==========
    //

    /// <summary>
    /// Deletes a key/value entry
    /// </summary>
    /// <param name="key">The lookup key</param>
    /// <returns>The transaction information</returns>
    public async Task<TxHeader> Delete(string key)
    {
        return await Delete(Utils.ToByteArray(key));
    }

    /// <summary>
    /// Deletes a key/value entry
    /// </summary>
    /// <param name="key">The lookup key</param>
    /// <returns>The transaction information</returns>
    public async Task<TxHeader> Delete(byte[] key)
    {
        CheckSessionHasBeenOpened();
        try
        {
            ImmudbProxy.DeleteKeysRequest req = new ImmudbProxy.DeleteKeysRequest()
            {
                Keys = { Utils.ToByteString(key) }
            };
            return TxHeader.ValueOf(await Service.DeleteAsync(req, Service.GetHeaders(ActiveSession)));
        }
        catch (RpcException e)
        {
            if (e.Message.Contains("key not found"))
            {

                throw new KeyNotFoundException();
            }

            throw e;
        }
    }

    //
    // ========== TX ==========
    //

    /// <summary>
    /// Gets a transaction information
    /// </summary>
    /// <param name="txId">The Transaction ID</param>
    /// <returns>The transaction information</returns>
    public async Task<Tx> TxById(ulong txId)
    {
        CheckSessionHasBeenOpened();
        try
        {
            ImmudbProxy.Tx tx = await Service.TxByIdAsync(
                new ImmudbProxy.TxRequest()
                {
                    Tx = txId
                }, Service.GetHeaders(ActiveSession));
            return Tx.ValueOf(tx);
        }
        catch (RpcException e)
        {
            if (e.Message.Contains("tx not found"))
            {
                throw new TxNotFoundException();
            }

            throw e;
        }
    }

    /// <summary>
    /// Gets with authenticity check a transaction information
    /// </summary>
    /// <param name="txId">The Transaction ID</param>
    /// <returns>The transaction information</returns>
    public async Task<Tx> VerifiedTxById(ulong txId)
    {
        CheckSessionHasBeenOpened();
        ImmuState state = State;
        ImmudbProxy.VerifiableTxRequest vTxReq = new ImmudbProxy.VerifiableTxRequest()
        {
            Tx = txId,
            ProveSinceTx = state.TxId
        };

        ImmudbProxy.VerifiableTx vtx;

        try
        {
            vtx = await Service.VerifiableTxByIdAsync(vTxReq, Service.GetHeaders(ActiveSession));
        }
        catch (RpcException e)
        {
            if (e.Message.Contains("tx not found"))
            {
                throw new TxNotFoundException();
            }
            throw e;
        }

        Crypto.DualProof dualProof = Crypto.DualProof.ValueOf(vtx.DualProof);
        ulong sourceId;
        ulong targetId;
        byte[] sourceAlh;
        byte[] targetAlh;

        if (state.TxId <= txId)
        {
            sourceId = state.TxId;
            sourceAlh = CryptoUtils.DigestFrom(state.TxHash);
            targetId = txId;
            targetAlh = dualProof.TargetTxHeader.Alh();
        }
        else
        {
            sourceId = txId;
            sourceAlh = dualProof.SourceTxHeader.Alh();
            targetId = state.TxId;
            targetAlh = CryptoUtils.DigestFrom(state.TxHash);
        }

        if (state.TxId > 0)
        {
            if (!CryptoUtils.VerifyDualProof(
                    Crypto.DualProof.ValueOf(vtx.DualProof),
                    sourceId,
                    targetId,
                    sourceAlh,
                    targetAlh
            ))
            {
                throw new VerificationException("Data is corrupted (dual proof verification failed).");
            }
        }

        Tx tx;
        try
        {
            tx = Tx.ValueOf(vtx.Tx);
        }
        catch (Exception e)
        {
            throw new VerificationException("Failed to extract the transaction.", e);
        }

        ImmuState newState = new ImmuState(currentDb, targetId, targetAlh, (vtx.Signature ?? ImmudbProxy.Signature.DefaultInstance).Signature_.ToByteArray());

        if (!newState.CheckSignature(serverSigningKey))
        {
            throw new VerificationException("State signature verification failed");
        }
        UpdateState(newState);
        return tx;
    }

    private void UpdateState(ImmuState newState)
    {
        lock (stateSync)
        {
            stateHolder.SetState(ActiveSession!, newState);
        }
    }

    /// <summary>
    /// Iterates over the transactions 
    /// </summary>
    /// <param name="initialTxId">Initial transaction ID</param>
    /// <returns>A list of transactions information</returns>
    public async Task<List<Tx>> TxScan(ulong initialTxId)
    {
        CheckSessionHasBeenOpened();
        ImmudbProxy.TxScanRequest req = new ImmudbProxy.TxScanRequest()
        {
            InitialTx = initialTxId
        };

        ImmudbProxy.TxList txList = await Service.TxScanAsync(req, Service.GetHeaders(ActiveSession));
        return buildList(txList);
    }

    /// <summary>
    /// Iterates over the transactions 
    /// </summary>
    /// <param name="initialTxId">Initial transaction ID</param>
    /// <returns>A list of transactions information</returns>
    public async Task<List<Tx>> TxScan(ulong initialTxId, uint limit, bool desc)
    {
        ImmudbProxy.TxScanRequest req = new ImmudbProxy.TxScanRequest()
        {
            InitialTx = initialTxId,
            Limit = limit,
            Desc = desc
        };
        ImmudbProxy.TxList txList = await Service.TxScanAsync(req, Service.GetHeaders(ActiveSession));
        return buildList(txList);
    }

    //
    // ========== HEALTH ==========
    //


    /// <summary>
    /// Performs a healthcheck query
    /// </summary>
    /// <returns>true if healthcheck is successful</returns>
    public async Task<bool> HealthCheck()
    {
        var healthResponse = await Service.HealthAsync(new Empty(), Service.GetHeaders(ActiveSession));
        return healthResponse.Status;
    }

    public bool IsConnected => !Connection.Released;

    //
    // ========== USER MGMT ==========
    //

    /// <summary>
    /// Gets the user list
    /// </summary>
    /// <returns>The user list</returns>
    public async Task<List<Iam.User>> ListUsers()
    {
        CheckSessionHasBeenOpened();
        ImmudbProxy.UserList userList = await Service.ListUsersAsync(new Empty(), Service.GetHeaders(ActiveSession));
        return userList.Users.ToList()
                .Select(u => new Iam.User(
                    u.User_.ToString(System.Text.Encoding.UTF8),
                    BuildPermissions(u.Permissions))
                {
                    Active = u.Active,
                    CreatedAt = u.Createdat,
                    CreatedBy = u.Createdby,
                }).ToList();
    }

    private List<Iam.Permission> BuildPermissions(RepeatedField<ImmudbProxy.Permission> permissionsList)
    {
        return permissionsList.ToList()
                .Select(p => (Iam.Permission)p.Permission_).ToList();
    }

    /// <summary>
    /// Creates a user
    /// </summary>
    /// <param name="username">The username</param>
    /// <param name="password">The username's password</param>
    /// <param name="permission">The <see cref="Iam.Permission"/> object</param>
    /// <param name="database">The database where the user is created</param>
    /// <returns></returns>
    public async Task CreateUser(string username, string password, Iam.Permission permission, string database)
    {
        CheckSessionHasBeenOpened();
        ImmudbProxy.CreateUserRequest createUserRequest = new ImmudbProxy.CreateUserRequest()
        {
            User = Utils.ToByteString(username),
            Password = Utils.ToByteString(password),
            Permission = (uint)permission,
            Database = database
        };

        await Service.CreateUserAsync(createUserRequest, Service.GetHeaders(ActiveSession));
    }

    /// <summary>
    /// Changes a user's password
    /// </summary>
    /// <param name="username">The username</param>
    /// <param name="oldPassword">The username's old password</param>
    /// <param name="newPassword">The new password</param>
    /// <returns></returns>
    public async Task ChangePassword(string username, string oldPassword, string newPassword)
    {
        CheckSessionHasBeenOpened();
        ImmudbProxy.ChangePasswordRequest changePasswordRequest = new ImmudbProxy.ChangePasswordRequest()
        {
            User = Utils.ToByteString(username),
            OldPassword = Utils.ToByteString(oldPassword),
            NewPassword = Utils.ToByteString(newPassword),
        };

        await Service.ChangePasswordAsync(changePasswordRequest, Service.GetHeaders(ActiveSession));
    }

    //
    // ========== INDEX MGMT ==========
    //

    /// <summary>
    /// Flushes the index
    /// </summary>
    /// <param name="cleanupPercentage">The cleanup percentage</param>
    /// <param name="synced">Set true for the index flush operation to be synchronous, this may be slower.</param>
    /// <returns></returns>
    public async Task FlushIndex(float cleanupPercentage, bool synced)
    {
        CheckSessionHasBeenOpened();
        ImmudbProxy.FlushIndexRequest req = new ImmudbProxy.FlushIndexRequest()
        {
            CleanupPercentage = cleanupPercentage,
            Synced = synced
        };

        await Service.FlushIndexAsync(req, Service.GetHeaders(ActiveSession));
    }

    /// <summary>
    /// Compacts the index
    /// </summary>
    /// <returns></returns>
    public async Task CompactIndex()
    {
        CheckSessionHasBeenOpened();
        await Service.CompactIndexAsync(new Empty(), Service.GetHeaders(ActiveSession));
    }

    //
    // ========== HISTORY ==========
    //

    /// <summary>
    /// Retrieves the value history of a specific key
    /// </summary>
    /// <param name="key">The lookup key</param>
    /// <param name="limit">The maximum number of returned items</param>
    /// <param name="offset">The starting index</param>
    /// <param name="desc">The sorting order, true for descending</param>
    /// <returns></returns>
    public async Task<List<Entry>> History(string key, int limit, ulong offset, bool desc)
    {
        return await History(Utils.ToByteArray(key), limit, offset, desc);
    }

    public async Task<List<Entry>> History(byte[] key, int limit, ulong offset, bool desc)
    {
        CheckSessionHasBeenOpened();
        try
        {
            ImmudbProxy.Entries entries = await Service.HistoryAsync(new ImmudbProxy.HistoryRequest()
            {
                Key = Utils.ToByteString(key),
                Limit = limit,
                Offset = offset,
                Desc = desc
            }, Service.GetHeaders(ActiveSession));

            return BuildList(entries);
        }
        catch (RpcException e)
        {
            if (e.Message.Contains("key not found"))
            {
                throw new KeyNotFoundException();
            }

            throw e;
        }
    }

    private List<Entry> BuildList(ImmudbProxy.Entries entries)
    {
        List<Entry> result = new List<Entry>(entries.Entries_.Count);
        entries.Entries_.ToList().ForEach(entry => result.Add(Entry.ValueOf(entry)));
        return result;
    }

    private List<ZEntry> BuildList(ImmudbProxy.ZEntries entries)
    {
        List<ZEntry> result = new List<ZEntry>(entries.Entries.Count);
        entries.Entries.ToList()
                .ForEach(entry => result.Add(ZEntry.ValueOf(entry)));
        return result;
    }

    private List<Tx> buildList(ImmudbProxy.TxList txList)
    {
        List<Tx> result = new List<Tx>(txList.Txs.Count);
        txList.Txs.ToList().ForEach(tx =>
        {
            try
            {
                result.Add(Tx.ValueOf(tx));
            }
            catch (Exception e)
            {
                Console.WriteLine("An exception occurred into buildList: {0}", e);
            }
        });
        return result;
    }
}<|MERGE_RESOLUTION|>--- conflicted
+++ resolved
@@ -341,12 +341,8 @@
                 Address = GrpcAddress,
                 ShutdownTimeout = ConnectionShutdownTimeout
             });
-<<<<<<< HEAD
-            ActiveSession = await SessionManager.OpenSession(Connection, username, password, databaseName);
+            ActiveSession = await SessionManager.OpenSessionAsync(Connection, username, password, databaseName);
             ValidateLocalState();
-=======
-            ActiveSession = await SessionManager.OpenSessionAsync(Connection, username, password, defaultdb);
->>>>>>> f31cc8bd
             heartbeatCloseRequested = new ManualResetEvent(false);
             heartbeatCalled = new ManualResetEvent(false);
             StartHeartbeat();
